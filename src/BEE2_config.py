"""Settings related logic for the application.

Functions can be registered with a name, which will be called to save/load
settings.

This also contains a version of ConfigParser that can be easily resaved.

It only saves if the values are modified.
Most functions are also altered to allow defaults instead of erroring.
"""
from configparser import ConfigParser, NoOptionError, SectionProxy, ParsingError
<<<<<<< HEAD
from pathlib import Path
from typing import Any, Mapping, Optional
=======
from typing import Any, Mapping
>>>>>>> c62a5958

from srctools import AtomicWriter, Property, KeyValError

import utils
import srctools.logger


LOGGER = srctools.logger.get_logger(__name__)

# Functions for saving or loading application settings.
# Call with a block to load, or with no args to return the current
# values.
option_handler = utils.FuncLookup('OptionHandlers')  # type: utils.FuncLookup


def get_curr_settings() -> Property:
    """Return a property tree defining the current options."""
    props = Property('', [])

    for opt_id, opt_func in option_handler.items():
        opt_prop = opt_func()  # type: Property
        opt_prop.name = opt_id.title()
        props.append(opt_prop)

    return props


def apply_settings(props: Property) -> None:
    """Given a property tree, apply it to the widgets."""
    for opt_prop in props:
        try:
            func = option_handler[opt_prop.name]
        except KeyError:
            LOGGER.warning('No handler for option type "{}"!', opt_prop.real_name)
        else:
            func(opt_prop)


def read_settings() -> None:
    """Read and apply the settings from disk."""
    path = utils.conf_location('config/config.vdf')
    try:
        file = path.open(encoding='utf8')
    except FileNotFoundError:
        return
    try:
        with file:
            props = Property.parse(file)
    except KeyValError:
        LOGGER.warning('Cannot parse config.vdf!', exc_info=True)
        # Try and move to a backup name, if not don't worry about it.
        try:
            path.replace(path.with_suffix('.err.vdf'))
        except IOError:
            pass
    apply_settings(props)


def write_settings() -> None:
    """Write the settings to disk."""
    props = get_curr_settings()
    props.name = None
    with AtomicWriter(
        str(utils.conf_location('config/config.vdf')),
        is_bytes=False,
        encoding='utf8',
    ) as file:
        for line in props.export():
            file.write(line)


class ConfigFile(ConfigParser):
    """A version of ConfigParser which can easily save itself.

    The config will track whether any values change, and only resave
    if modified.
    get_val, get_bool, and get_int are modified to return defaults instead
    of erroring.
    """
    has_changed: bool
    filename: Optional[Path]
    _writer: Optional[AtomicWriter]

    def __init__(
        self,
        filename: Optional[str],
        *,
        in_conf_folder: bool=True,
        auto_load: bool=True,
    ) -> None:
        """Initialise the config file.

        `filename` is the name of the config file, in the `root` directory.
        If `auto_load` is true, this file will immediately be read and parsed.
        If in_conf_folder is set, The folder is relative to the 'config/'
        folder in the BEE2 folder.
        """
        super().__init__()

        self.has_changed = False

        if filename is not None:
            if in_conf_folder:
                self.filename = utils.conf_location('config') / filename
            else:
                self.filename = Path(filename)

            self._writer = AtomicWriter(self.filename)
            self.has_changed = False

            if auto_load:
                self.load()
        else:
            self.filename = self._writer = None

    def load(self) -> None:
        """Load config options from disk."""
        if self.filename is None:
            return

        try:
            with open(self.filename, 'r') as conf:
                self.read_file(conf)
        # If we fail, just continue - we just use the default values
        except FileNotFoundError:
            LOGGER.warning(
                'Config "{}" not found! Using defaults...',
                self.filename,
            )
        except (IOError, ParsingError):
            LOGGER.warning(
                'Config "{}" cannot be read! Using defaults...',
                self.filename,
                exc_info=True,
            )
            try:
                self.filename.replace(self.filename.with_suffix('.err.cfg'))
            except IOError:
                pass

        # We're not different to the file on disk..
        self.has_changed = False

    def save(self) -> None:
        """Write our values out to disk."""
        LOGGER.info('Saving changes in config "{}"!', self.filename)
        if self.filename is None or self._writer is None:
            raise ValueError('No filename provided!')

        with self._writer as conf:
            self.write(conf)
        self.has_changed = False

    def save_check(self) -> None:
        """Check to see if we have different values, and save if needed."""
        if self.has_changed:
            self.save()

    def set_defaults(self, def_settings: Mapping[str, Mapping[str, Any]]) -> None:
        """Set the default values if the settings file has no values defined."""
        for sect, values in def_settings.items():
            if sect not in self:
                self[sect] = {}
            for key, default in values.items():
                if key not in self[sect]:
                    self[sect][key] = str(default)
        self.save_check()

    def get_val(self, section: str, value: str, default: str) -> str:
        """Get the value in the specifed section.

        If either does not exist, set to the default and return it.
        """
        if section not in self:
            self[section] = {}
        if value in self[section]:
            return self[section][value]
        else:
            self.has_changed = True
            self[section][value] = default
            return default

    def __getitem__(self, section: str) -> SectionProxy:
        """Allows setting/getting config[section][value]."""
        try:
            return super().__getitem__(section)
        except KeyError:
            self[section] = {}
            return super().__getitem__(section)

    def getboolean(self, section: str, value: str, default: bool=False) -> bool:
        """Get the value in the specified section, coercing to a Boolean.

            If either does not exist, set to the default and return it.
            """
        if section not in self:
            self[section] = {}
        try:
            return super().getboolean(section, value)
        except (ValueError, NoOptionError):
            #  Invalid boolean, or not found
            self.has_changed = True
            self[section][value] = str(int(default))
            return default

    get_bool = getboolean

    def getint(self, section: str, value: str, default: int=0) -> int:
        """Get the value in the specified section, coercing to a Integer.

            If either does not exist, set to the default and return it.
            """
        if section not in self:
            self[section] = {}
        try:
            return super().getint(section, value)
        except (ValueError, NoOptionError):
            self.has_changed = True
            self[section][value] = str(int(default))
            return default

    get_int = getint

    def add_section(self, section: str) -> None:
        self.has_changed = True
        super().add_section(section)

    def remove_section(self, section: str) -> bool:
        self.has_changed = True
        return super().remove_section(section)

    def set(self, section: str, option: str, value: str) -> None:
        orig_val = self.get(section, option, fallback=None)
        value = str(value)
        if orig_val is None or orig_val != value:
            self.has_changed = True
            super().set(section, option, value)

    add_section.__doc__ = ConfigParser.add_section.__doc__
    remove_section.__doc__ = ConfigParser.remove_section.__doc__
    set.__doc__ = ConfigParser.set.__doc__


# Define this here so app modules can easily access the config
# Don't load it though, since this is imported by VBSP too.
GEN_OPTS = ConfigFile('config.cfg', auto_load=False)<|MERGE_RESOLUTION|>--- conflicted
+++ resolved
@@ -9,12 +9,8 @@
 Most functions are also altered to allow defaults instead of erroring.
 """
 from configparser import ConfigParser, NoOptionError, SectionProxy, ParsingError
-<<<<<<< HEAD
 from pathlib import Path
 from typing import Any, Mapping, Optional
-=======
-from typing import Any, Mapping
->>>>>>> c62a5958
 
 from srctools import AtomicWriter, Property, KeyValError
 
