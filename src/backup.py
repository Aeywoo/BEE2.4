--- conflicted
+++ resolved
@@ -12,14 +12,10 @@
         import sys
         os.chdir(os.path.dirname(sys.argv[0]))
 
-<<<<<<< HEAD
-    utils.init_logging('../logs/backup.log', on_error=tk_tools.on_error)
-=======
-    LOGGER = utils.init_logging('../logs/backup.log', __name__)
+    LOGGER = utils.init_logging('../logs/backup.log', __name__, on_error=tk_tools.on_error)
     utils.setup_localisations(LOGGER)
 else:
     LOGGER = utils.getLogger(__name__)
->>>>>>> f1d80ce9
 
 
 import tkinter as tk
