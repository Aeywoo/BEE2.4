"""Run the BEE2."""

# First do a few things as early as possible.
import utils
from multiprocessing import freeze_support
from multiprocessing.spawn import is_forking
import os
import sys

if __name__ == '__main__':
    if utils.MAC or utils.LINUX:
        # Change directory to the location of the executable
        # Otherwise we can't find our files!
        # The Windows executable does this automatically.
        os.chdir(os.path.dirname(sys.argv[0]))

    if is_forking(sys.argv):
        # Initialise the logger, which ensures sys.stdout & stderr are available
        # This fixes a bug in multiprocessing. We don't want to reopen the logfile
        # again though.
        LOGGER = utils.init_logging()

        # Make multiprocessing work correctly when frozen.
        # This must run immediately - in this case, multiprocessing overrides
        # the whole application.
        freeze_support()
    else:
        # We need to initialise logging as early as possible - that way
        # it can record any errors in the initialisation of modules.
<<<<<<< HEAD
        import tk_tools
        LOGGER = utils.init_logging('../logs/BEE2.log', on_error=tk_tools.on_error)
=======
        LOGGER = utils.init_logging('../logs/BEE2.log')

    utils.setup_localisations(LOGGER)

from tkinter import messagebox

import traceback
>>>>>>> f1d80ce9

# BEE2_config creates this config file to allow easy cross-module access
from BEE2_config import GEN_OPTS

from tk_tools import TK_ROOT

import UI
import loadScreen
import paletteLoader
import packageLoader
import gameMan
import extract_packages
import logWindow
import sound

DEFAULT_SETTINGS = {
    'Directories': {
        'palette': 'palettes/',
        'package': 'packages/',
    },
    'General': {
        'preserve_BEE2_resource_dir': '0',
        'allow_any_folder_as_game': '0',
        'play_sounds': '1',
        'show_wip_items': '0',

        # A token used to indicate the time the current cache/ was extracted.
        # This tells us whether to copy it to the game folder.
        'cache_time': '0',
        # We need this value to detect just removing a package.
        'cache_pack_count': '0',
    },
    'Debug': {
        # Log whenever items fallback to the parent style
        'log_item_fallbacks': '0',
        # Print message for items that have no match for a style
        'log_missing_styles': '0',
        # Print message for items that are missing ent_count values
        'log_missing_ent_count': '0',
        # Warn if a file is missing that a packfile refers to
        'log_incorrect_packfile': '0',

        # Show the log window on startup
        'show_log_win': '0',
        # The lowest level which will be shown.
        'window_log_level': 'INFO',
    },
}

if __name__ == '__main__':
    loadScreen.main_loader.set_length('UI', 15)
    loadScreen.main_loader.show()

    # OS X starts behind other windows, fix that.
    if utils.MAC:
        TK_ROOT.lift()
        loadScreen.main_loader.lift()

    GEN_OPTS.load()
    GEN_OPTS.set_defaults(DEFAULT_SETTINGS)

    logWindow.init(
        GEN_OPTS.get_bool('Debug', 'show_log_win'),
        GEN_OPTS['Debug']['window_log_level']
    )

    UI.load_settings()

    gameMan.load()
    gameMan.set_game_by_name(
        GEN_OPTS.get_val('Last_Selected', 'Game', ''),
        )
    gameMan.scan_music_locs()

    LOGGER.info('Loading Packages...')
    pack_data = packageLoader.load_packages(
        GEN_OPTS['Directories']['package'],
        log_item_fallbacks=GEN_OPTS.get_bool(
            'Debug', 'log_item_fallbacks'),
        log_missing_styles=GEN_OPTS.get_bool(
            'Debug', 'log_missing_styles'),
        log_missing_ent_count=GEN_OPTS.get_bool(
            'Debug', 'log_missing_ent_count'),
        log_incorrect_packfile=GEN_OPTS.get_bool(
            'Debug', 'log_incorrect_packfile'),
        has_tag_music=gameMan.MUSIC_TAG_LOC is not None,
        has_mel_music=gameMan.MUSIC_MEL_VPK is not None,
    )
    UI.load_packages(pack_data)
    LOGGER.info('Done!')

    LOGGER.info('Loading Palettes...')
    UI.load_palette(
        paletteLoader.load_palettes(GEN_OPTS['Directories']['palette']),
        )
<<<<<<< HEAD
    LOGGER.info('Done!')

    LOGGER.info('Loading Item Translations...')
    gameMan.init_trans()

    LOGGER.info('Loading sound FX...')
    sound.load_snd()
    loadScreen.main_loader.step('UI')

    LOGGER.info('Initialising UI...')
    UI.init_windows()  # create all windows
    LOGGER.info('UI initialised!')

    loadScreen.main_loader.destroy()

    if GEN_OPTS.get_bool('General', 'preserve_BEE2_resource_dir'):
        extract_packages.done_callback()
    else:
        extract_packages.check_cache(pack_data['zips'])

    TK_ROOT.mainloop()
=======
        UI.load_packages(pack_data)
        LOGGER.info('Done!')

        LOGGER.info('Loading Palettes...')
        UI.load_palette(
            paletteLoader.load_palettes(GEN_OPTS['Directories']['palette']),
            )
        LOGGER.info('Done!')

        # Check games for Portal 2's basemodui.txt file, so we can translate items.
        LOGGER.info('Loading Item Translations...')
        for game in gameMan.all_games:
            game.init_trans()

        LOGGER.info('Loading sound FX...')
        sound.load_snd()
        loadScreen.main_loader.step('UI')

        LOGGER.info('Initialising UI...')
        UI.init_windows()  # create all windows
        LOGGER.info('UI initialised!')

        loadScreen.main_loader.destroy()

        if GEN_OPTS.get_bool('General', 'preserve_BEE2_resource_dir'):
            extract_packages.done_callback()
        else:
            extract_packages.check_cache(pack_data['zips'])

        TK_ROOT.mainloop()

    except Exception as e:
        # Close loading screens if they're visible..
        loadScreen.close_all()

        # Grab and release the grab so nothing else can block the error message.
        TK_ROOT.grab_set_global()
        TK_ROOT.grab_release()

        err = traceback.format_exc()
        if show_errors:
            # Put it onscreen if desired.
            messagebox.showinfo(
                title='BEE2 Error!',
                message='{cls}: {msg}!'.format(
                    cls=e.__class__.__name__,
                    msg=str(e).rstrip('.'),
                ),
                icon=messagebox.ERROR,
            )

        try:
            # Try to turn on the logging window for next time..
            GEN_OPTS['Debug']['show_log_win'] = '1'
            GEN_OPTS['Debug']['window_log_level'] = 'DEBUG'
            GEN_OPTS.save()
        except Exception:
            # Ignore failures...
            pass

        # We still want to crash!
        raise
>>>>>>> f1d80ce9
<|MERGE_RESOLUTION|>--- conflicted
+++ resolved
@@ -27,18 +27,10 @@
     else:
         # We need to initialise logging as early as possible - that way
         # it can record any errors in the initialisation of modules.
-<<<<<<< HEAD
         import tk_tools
         LOGGER = utils.init_logging('../logs/BEE2.log', on_error=tk_tools.on_error)
-=======
-        LOGGER = utils.init_logging('../logs/BEE2.log')
 
     utils.setup_localisations(LOGGER)
-
-from tkinter import messagebox
-
-import traceback
->>>>>>> f1d80ce9
 
 # BEE2_config creates this config file to allow easy cross-module access
 from BEE2_config import GEN_OPTS
@@ -134,11 +126,12 @@
     UI.load_palette(
         paletteLoader.load_palettes(GEN_OPTS['Directories']['palette']),
         )
-<<<<<<< HEAD
     LOGGER.info('Done!')
 
+    # Check games for Portal 2's basemodui.txt file, so we can translate items.
     LOGGER.info('Loading Item Translations...')
-    gameMan.init_trans()
+    for game in gameMan.all_games:
+        game.init_trans()
 
     LOGGER.info('Loading sound FX...')
     sound.load_snd()
@@ -155,68 +148,4 @@
     else:
         extract_packages.check_cache(pack_data['zips'])
 
-    TK_ROOT.mainloop()
-=======
-        UI.load_packages(pack_data)
-        LOGGER.info('Done!')
-
-        LOGGER.info('Loading Palettes...')
-        UI.load_palette(
-            paletteLoader.load_palettes(GEN_OPTS['Directories']['palette']),
-            )
-        LOGGER.info('Done!')
-
-        # Check games for Portal 2's basemodui.txt file, so we can translate items.
-        LOGGER.info('Loading Item Translations...')
-        for game in gameMan.all_games:
-            game.init_trans()
-
-        LOGGER.info('Loading sound FX...')
-        sound.load_snd()
-        loadScreen.main_loader.step('UI')
-
-        LOGGER.info('Initialising UI...')
-        UI.init_windows()  # create all windows
-        LOGGER.info('UI initialised!')
-
-        loadScreen.main_loader.destroy()
-
-        if GEN_OPTS.get_bool('General', 'preserve_BEE2_resource_dir'):
-            extract_packages.done_callback()
-        else:
-            extract_packages.check_cache(pack_data['zips'])
-
-        TK_ROOT.mainloop()
-
-    except Exception as e:
-        # Close loading screens if they're visible..
-        loadScreen.close_all()
-
-        # Grab and release the grab so nothing else can block the error message.
-        TK_ROOT.grab_set_global()
-        TK_ROOT.grab_release()
-
-        err = traceback.format_exc()
-        if show_errors:
-            # Put it onscreen if desired.
-            messagebox.showinfo(
-                title='BEE2 Error!',
-                message='{cls}: {msg}!'.format(
-                    cls=e.__class__.__name__,
-                    msg=str(e).rstrip('.'),
-                ),
-                icon=messagebox.ERROR,
-            )
-
-        try:
-            # Try to turn on the logging window for next time..
-            GEN_OPTS['Debug']['show_log_win'] = '1'
-            GEN_OPTS['Debug']['window_log_level'] = 'DEBUG'
-            GEN_OPTS.save()
-        except Exception:
-            # Ignore failures...
-            pass
-
-        # We still want to crash!
-        raise
->>>>>>> f1d80ce9
+    TK_ROOT.mainloop()