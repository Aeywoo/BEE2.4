"""Results relating to brushwork."""
import random
from collections import defaultdict

import brushLoc
import conditions
import srctools
import template_brush
import utils
import vbsp
import vbsp_options
<<<<<<< HEAD
import tiling
=======
import comp_consts as const
import instance_traits
>>>>>>> 376bc519
from conditions import (
    make_result, make_result_setup, SOLIDS
)
from srctools import Property, NoKeyError, Vec, Output, Entity, Side, conv_bool

from typing import Dict, Tuple

COND_MOD_NAME = 'Brushes'

LOGGER = utils.getLogger(__name__)


# The spawnflags that we need to toggle for each classname
FLAG_ROTATING = {
    'func_rotating': {
        'rev': 2,  # Spin counterclockwise
        'x': 4,  # Spinning in X axis
        'y': 8,  # Spin in Y axis
        'solid_flags': 64,  # 'Not solid'
    },
    'func_door_rotating': {
        'rev': 2,
        'x': 64,
        'y': 128,
        'solid_flags': 8 | 4,  # 'Non-solid to player', 'passable'
    },
    'func_rot_button': {
        'rev': 2,
        'x': 64,
        'y': 128,
        'solid_flags': 1,  # 'Not solid'
    },
    'momentary_rot_button': {
        'x': 64,
        'z': 128,
        # Reversed is set by keyvalue
        'solid_flags': 1,  # 'Not solid'
    },
    'func_platrot': {
        'x': 64,
        'y': 128,
        'solid_flags': 0,  # There aren't any
    }
}


@make_result('GenRotatingEnt')
def res_fix_rotation_axis(ent: Entity, res: Property):
    """Generate a `func_rotating`, `func_door_rotating` or any similar entity.

    This uses the orientation of the instance to detemine the correct
    spawnflags to make it rotate in the correct direction. The brush
    will be 2x2x2 units large, and always set to be non-solid.
    - `Pos` and `name` are local to the
      instance, and will set the `origin` and `targetname` respectively.
    - `Keys` are any other keyvalues to be be set.
    - `Flags` sets additional spawnflags. Multiple values may be
       separated by `+`, and will be added together.
    - `Classname` specifies which entity will be created, as well as
       which other values will be set to specify the correct orientation.
    - `AddOut` is used to add outputs to the generated entity. It takes
       the options `Output`, `Target`, `Input`, `Param` and `Delay`. If
       `Inst_targ` is defined, it will be used with the input to construct
       an instance proxy input. If `OnceOnly` is set, the output will be
       deleted when fired.  

    Permitted entities:
       * `func_rotating`
       * `func_door_rotating`
       * `func_rot_button`
       * `func_platrot`
    """
    des_axis = res['axis', 'z'].casefold()
    reverse = srctools.conv_bool(res['reversed', '0'])
    door_type = res['classname', 'func_door_rotating']

    # Extra stuff to apply to the flags (USE, toggle, etc)
    flags = sum(map(
        # Add together multiple values
        srctools.conv_int,
        res['flags', '0'].split('+')
    ))

    name = conditions.local_name(ent, res['name', ''])

    axis = Vec(**{des_axis: 1}).rotate_by_str(ent['angles', '0 0 0'])

    pos = Vec.from_str(
        res['Pos', '0 0 0']
    ).rotate_by_str(ent['angles', '0 0 0'])
    pos += Vec.from_str(ent['origin', '0 0 0'])

    door_ent = vbsp.VMF.create_ent(
        classname=door_type,
        targetname=name,
        origin=pos.join(' '),
    )

    conditions.set_ent_keys(door_ent, ent, res)

    for output in res.find_all('AddOut'):
        door_ent.add_out(Output(
            out=output['Output', 'OnUse'],
            inp=output['Input', 'Use'],
            targ=output['Target', ''],
            inst_in=output['Inst_targ', None],
            param=output['Param', ''],
            delay=srctools.conv_float(output['Delay', '']),
            times=(
                1 if
                srctools.conv_bool(output['OnceOnly', False])
                else -1),
        ))

    # Generate brush
    door_ent.solids = [vbsp.VMF.make_prism(pos - 1, pos + 1).solid]

    if axis.x > 0 or axis.y > 0 or axis.z > 0:
        # If it points forward, we need to reverse the rotating door
        reverse = not reverse

    flag_values = FLAG_ROTATING[door_type]
    # Make the door always non-solid!
    flags |= flag_values.get('solid_flags', 0)
    # Add or remove flags as needed.
    # flags |= bit sets it to 1.
    # flags |= ~bit sets it to 0.
    if axis.x != 0:
        flags |= flag_values.get('x', 0)
    else:
        flags &= ~flag_values.get('x', 0)

    if axis.y != 0:
        flags |= flag_values.get('y', 0)
    else:
        flags &= ~flag_values.get('y', 0)

    if axis.z != 0:
        flags |= flag_values.get('z', 0)
    else:
        flags &= ~flag_values.get('z', 0)

    if door_type == 'momentary_rot_button':
        door_ent['startdirection'] = '1' if reverse else '-1'
    else:
        if reverse:
            flags |= flag_values.get('rev', 0)
        else:
            flags &= ~flag_values.get('rev', 0)
    door_ent['spawnflags'] = str(flags)


@make_result('AlterTexture', 'AlterTex', 'AlterFace')
def res_set_texture(inst: Entity, res: Property):
    """Set the brush face at a location to a particular texture.

    pos is the position, relative to the instance
      (0 0 0 is the floor-surface).
    dir is the normal of the texture.
    If gridPos is true, the position will be snapped so it aligns with
     the 128 brushes (Useful with fizzler/light strip items).

    tex is the texture used.
    If tex begins and ends with '<>', certain
    textures will be used based on style:
    - '<delete>' will remove the brush entirely (it should be hollow).
      Caution should be used to ensure no leaks occur.
    - '<special>' the brush will be given a special texture
      like angled and flip panels.
    - '<white>' and '<black>' will use the regular textures for the
      given color.
    - '<white-2x2>', '<white-4x4>', '<black-2x2>', '<black-4x4'> will use
      the given wall-sizes. If on floors or ceilings these always use 4x4.
    - '<2x2>' or '<4x4>' will force to the given wall-size, keeping color.
    - '<special-white>' and '<special-black>' will use a special texture
       of the given color.
    If tex begins and ends with '[]', it is an option in the 'Textures' list.
    These are composed of a group and texture, separated by '.'. 'white.wall'
    are the white wall textures; 'special.goo' is the goo texture.

    If 'template' is set, the template should be an axis aligned cube. This
    will be rotated by the instance angles, and then the face with the same
    orientation will be applied to the face (with the rotation and texture).
    """
    # TODO: reimplement & replace
    return
    import vbsp
    pos = Vec.from_str(res['pos', '0 0 0'])
    pos.z -= 64  # Subtract so origin is the floor-position
    pos = pos.rotate_by_str(inst['angles', '0 0 0'])

    # Relative to the instance origin
    pos += Vec.from_str(inst['origin', '0 0 0'])

    norm = Vec.from_str(res['dir', '0 0 -1']).rotate_by_str(
        inst['angles', '0 0 0']
    )

    if srctools.conv_bool(res['gridpos', '0']):
        for axis in 'xyz':
            # Don't realign things in the normal's axis -
            # those are already fine.
            if not norm[axis]:
                pos[axis] //= 128
                pos[axis] *= 128
                pos[axis] += 64

    brush = SOLIDS.get(pos.as_tuple(), None)
    ':type brush: solidGroup'

    if not brush or brush.normal != norm:
        return

    face_to_mod = brush.face  # type: Side

    # Don't allow this to get overwritten later.
    vbsp.IGNORED_FACES.add(face_to_mod)

    temp = res['template', None]
    if temp:
        # Grab the scaling template and apply it to the brush.
        template_brush.get_scaling_template(temp).rotate(
            Vec.from_str(inst['angles']),
            Vec.from_str(inst['origin']),
        ).apply(face_to_mod)
        return

    tex = res['tex']

    if tex.startswith('[') and tex.endswith(']'):
        face_to_mod.mat = vbsp.get_tex(tex[1:-1])
    elif tex.startswith('<') and tex.endswith('>'):
        # Special texture names!
        tex = tex[1:-1].casefold()
        if tex == 'delete':
            vbsp.VMF.remove_brush(brush)
            return

        if tex == 'white':
            face_to_mod.mat = 'tile/white_wall_tile003a'
        elif tex == 'black':
            face_to_mod.mat = 'metal/black_wall_metal_002c'

        if tex == 'black' or tex == 'white':
            # For these two, run the regular logic to apply textures
            # correctly.
            vbsp.alter_mat(
                face_to_mod,
                vbsp.face_seed(face_to_mod),
                vbsp_options.get(bool, 'tile_texture_lock'),
            )

        if tex == 'special':
            vbsp.set_special_mat(face_to_mod, str(brush.color))
        elif tex == 'special-white':
            vbsp.set_special_mat(face_to_mod, 'white')
            return
        elif tex == 'special-black':
            vbsp.set_special_mat(brush.face, 'black')

        # Do <4x4>, <white-2x4>, etc
        color = str(brush.color)
        if tex.startswith('black') or tex.endswith('white'):
            # Override the color used for 2x2/4x4 brushes
            color = tex[:5]
        if tex.endswith('2x2') or tex.endswith('4x4'):
            # 4x4 and 2x2 instructions are ignored on floors and ceilings.
            orient = vbsp.get_face_orient(face_to_mod)
            if orient == vbsp.ORIENT.wall:
                face_to_mod.mat = vbsp.get_tex(
                    color + '.' + tex[-3:]
                )
            else:
                face_to_mod.mat = vbsp.get_tex(
                    color + '.' + str(orient)
                )
    else:
        face_to_mod.mat = tex


@make_result('AddBrush')
def res_add_brush(inst: Entity, res: Property):
    """Spawn in a brush at the indicated points.

    - point1 and point2 are locations local to the instance, with `0 0 0`
      as the floor-position.
    - type is either `black` or `white`.
    - detail should be set to True/False. If true the brush will be a
      func_detail instead of a world brush.

    The sides will be textured with 1x1, 2x2 or 4x4 wall, ceiling and floor
    textures as needed.
    """
    import vbsp

    point1 = Vec.from_str(res['point1'])
    point2 = Vec.from_str(res['point2'])

    point1.z -= 64  # Offset to the location of the floor
    point2.z -= 64

    # Rotate to match the instance
    point1.rotate_by_str(inst['angles'])
    point2.rotate_by_str(inst['angles'])

    origin = Vec.from_str(inst['origin'])
    point1 += origin  # Then offset to the location of the instance
    point2 += origin

    tex_type = res['type', None]
    if tex_type not in ('white', 'black'):
        LOGGER.warning(
            'AddBrush: "{}" is not a valid brush '
            'color! (white or black)',
            tex_type,
        )
        tex_type = 'black'

    dim = point2 - point1
    dim.max(-dim)

    # Figure out what grid size and scale is needed
    # Check the dimensions in two axes to figure out the largest
    # tile size that can fit in it.
    x_maxsize = min(dim.y, dim.z)
    y_maxsize = min(dim.x, dim.z)
    if x_maxsize <= 32:
        x_grid = '4x4'
    elif x_maxsize <= 64:
        x_grid = '2x2'
    else:
        x_grid = 'wall'

    if y_maxsize <= 32:
        y_grid = '4x4'
    elif y_maxsize <= 64:
        y_grid = '2x2'
    else:
        y_grid = 'wall'

    grid_offset = origin // 128  # type: Vec

    # All brushes in each grid have the same textures for each side.
    random.seed(grid_offset.join(' ') + '-partial_block')

    solids = vbsp.VMF.make_prism(point1, point2)
    ':type solids: VLib.PrismFace'

    # Ensure the faces aren't re-textured later
    vbsp.IGNORED_FACES.update(solids.solid.sides)

    solids.north.mat = vbsp.get_tex(tex_type + '.' + y_grid)
    solids.south.mat = vbsp.get_tex(tex_type + '.' + y_grid)
    solids.east.mat = vbsp.get_tex(tex_type + '.' + x_grid)
    solids.west.mat = vbsp.get_tex(tex_type + '.' + x_grid)
    solids.top.mat = vbsp.get_tex(tex_type + '.floor')
    solids.bottom.mat = vbsp.get_tex(tex_type + '.ceiling')

    if srctools.conv_bool(res['detail', False], False):
        # Add the brush to a func_detail entity
        vbsp.VMF.create_ent(
            classname='func_detail'
        ).solids = [
            solids.solid
        ]
    else:
        # Add to the world
        vbsp.VMF.add_brush(solids.solid)


@make_result_setup('TemplateBrush')
def res_import_template_setup(res: Property):
    temp_id = res['id']

    force = res['force', ''].casefold().split()
    if 'white' in force:
        force_colour = template_brush.MAT_TYPES.white
    elif 'black' in force:
        force_colour = template_brush.MAT_TYPES.black
    elif 'invert' in force:
        force_colour = 'INVERT'
    else:
        force_colour = None

    if 'world' in force:
        force_type = template_brush.TEMP_TYPES.world
    elif 'detail' in force:
        force_type = template_brush.TEMP_TYPES.detail
    else:
        force_type = template_brush.TEMP_TYPES.default

    for size in ('2x2', '4x4', 'wall', 'special'):
        if size in force:
            force_grid = size
            break
    else:
        force_grid = None

    invert_var = res['invertVar', '']
    color_var = res['colorVar', '']

    replace_tex = defaultdict(list)
    for prop in res.find_key('replace', []):
        replace_tex[prop.name].append(prop.value)

    rem_replace_brush = True
    additional_ids = set()
    transfer_overlays = '1'
    try:
        replace_brush = res.find_key('replaceBrush')
    except NoKeyError:
        replace_brush_pos = None
    else:
        if replace_brush.has_children():
            replace_brush_pos = replace_brush['Pos', '0 0 0']
            additional_ids = set(map(
                srctools.conv_int,
                replace_brush['additionalIDs', ''].split(),
            ))
            rem_replace_brush = replace_brush.bool('removeBrush', True)
            transfer_overlays = replace_brush['transferOverlay', '1']
        else:
            replace_brush_pos = replace_brush.value  # type: str

        replace_brush_pos = Vec.from_str(replace_brush_pos)
        replace_brush_pos.z -= 64  # 0 0 0 defaults to the floor.

    key_values = res.find_key("Keys", [])
    if key_values:
        keys = Property("", [
            key_values,
            res.find_key("LocalKeys", []),
        ])
        # Ensure we have a 'origin' keyvalue - we automatically offset that.
        if 'origin' not in key_values:
            key_values['origin'] = '0 0 0'

        # Spawn everything as detail, so they get put into a brush
        # entity.
        force_type = template_brush.TEMP_TYPES.detail
    else:
        keys = None
    visgroup_mode = res['visgroup', 'none'].casefold()
    if visgroup_mode not in ('none', 'choose'):
        visgroup_mode = srctools.conv_float(visgroup_mode.rstrip('%'), 0.00)
        if visgroup_mode == 0:
            visgroup_mode = 'none'

    # Generate the function which picks which visgroups to add to the map.
    if visgroup_mode == 'none':
        def visgroup_func(_):
            """none = don't add any visgroups."""
            return ()
    elif visgroup_mode == 'choose':
        def visgroup_func(groups):
            """choose = add one random group."""
            return [random.choice(groups)]
    else:
        def visgroup_func(groups):
            """Number = percent chance for each to be added"""
            for group in groups:
                val = random.uniform(0, 100)
                if val <= visgroup_mode:
                    yield group

    # If true, force visgroups to all be used.
    visgroup_force_var = res['forceVisVar', '']

    return (
        temp_id,
        dict(replace_tex),
        force_colour,
        force_grid,
        force_type,
        replace_brush_pos,
        rem_replace_brush,
        transfer_overlays,
        additional_ids,
        invert_var,
        color_var,
        visgroup_func,
        visgroup_force_var,
        keys,
    )


@make_result('TemplateBrush')
def res_import_template(inst: Entity, res: Property):
    """Import a template VMF file, retexturing it to match orientation.

    It will be placed overlapping the given instance.  
    Options:  
    - ID: The ID of the template to be inserted. Add visgroups to additionally
            add after a colon, comma-seperated (temp_id:vis1,vis2)
    - force: a space-seperated list of overrides. If 'white' or 'black' is
             present, the colour of tiles will be overridden. If 'invert' is
            added, white/black tiles will be swapped. If a tile size
            ('2x2', '4x4', 'wall', 'special') is included, all tiles will
            be switched to that size (if not a floor/ceiling). If 'world' or
            'detail' is present, the brush will be forced to that type.
    - replace: A block of template material -> replacement textures.
            This is case insensitive - any texture here will not be altered
            otherwise.
    - replaceBrush: The position of a brush to replace (0 0 0=the surface).
            This brush will be removed, and overlays will be fixed to use
            all faces with the same normal. Can alternately be a block:
            - Pos: The position to replace.
            - additionalIDs: Space-separated list of face IDs in the template
              to also fix for overlays. The surface should have close to a
              vertical normal, to prevent rescaling the overlay.
            - removeBrush: If true, the original brush will not be removed.
            - transferOverlay: Allow disabling transferring overlays to this
              template. The IDs will be removed instead. (This can be an instvar).
    - keys/localkeys: If set, a brush entity will instead be generated with
            these values. This overrides force world/detail.
            Specially-handled keys:
            - "origin", offset automatically.
            - "movedir" on func_movelinear - set a normal surrounded by <>,
              this gets replaced with angles.
    - colorVar: If this fixup var is set
            to 'white' or 'black', that colour will be forced.
            If the value is '<editor>', the colour will be chosen based on
            the color of the surface for ItemButtonFloor, funnels or
            entry/exit frames.
    - invertVar: If this fixup value is true, tile colour will be
            swapped to the opposite of the current force option. This applies
            after colorVar.
    - visgroup: Sets how visgrouped parts are handled. If 'none' (default),
            they are ignored. If 'choose', one is chosen. If a number, that
            is the percentage chance for each visgroup to be added.
    - visgroup_force_var: If set and True, visgroup is ignored and all groups
            are added.
    """
    (
        orig_temp_id,
        replace_tex,
        force_colour,
        force_grid,
        force_type,
        replace_brush_pos,
        rem_replace_brush,
        transfer_overlays,
        additional_replace_ids,
        invert_var,
        color_var,
        visgroup_func,
        visgroup_force_var,
        key_block,
    ) = res.value
    temp_id = conditions.resolve_value(inst, orig_temp_id)

    if srctools.conv_bool(conditions.resolve_value(inst, visgroup_force_var)):
        def visgroup_func(group):
            """Use all the groups."""
            yield from group

    temp_name, visgroups = template_brush.parse_temp_name(temp_id)
    try:
        template = template_brush.get_template(temp_name)
    except template_brush.InvalidTemplateName:
        # The template map is read in after setup is performed, so
        # it must be checked here!
        # We don't want an error, just quit
        if temp_id != orig_temp_id:
            LOGGER.warning(
                '{} -> "{}" is not a valid template!',
                orig_temp_id,
                temp_name
            )
        else:
            LOGGER.warning(
                '"{}" is not a valid template!',
                temp_name
            )
        return

    if color_var.casefold() == '<editor>':
        # Check traits for the colour it should be.
        traits = instance_traits.get(inst)
        if 'white' in traits:
            force_colour = template_brush.MAT_TYPES.white
        elif 'black' in traits:
            force_colour = template_brush.MAT_TYPES.black
        else:
            LOGGER.warning(
                '"{}": Instance "{}" '
                "isn't one with inherent color!",
                temp_id,
                inst['file'],
            )
    elif color_var:
        color_val = conditions.resolve_value(inst, color_var).casefold()

        if color_val == 'white':
            force_colour = template_brush.MAT_TYPES.white
        elif color_val == 'black':
            force_colour = template_brush.MAT_TYPES.black
    # else: no color var

    if srctools.conv_bool(conditions.resolve_value(inst, invert_var)):
        force_colour = template_brush.TEMP_COLOUR_INVERT[force_colour]
    # else: False value, no invert.

    origin = Vec.from_str(inst['origin'])
    angles = Vec.from_str(inst['angles', '0 0 0'])
    temp_data = template_brush.import_template(
        template,
        origin,
        angles,
        targetname=inst['targetname', ''],
        force_type=force_type,
        visgroup_choose=visgroup_func,
        add_to_map=True,
        additional_visgroups=visgroups,
    )

    if key_block is not None:
        conditions.set_ent_keys(temp_data.detail, inst, key_block)
        br_origin = Vec.from_str(key_block.find_key('keys')['origin'])
        br_origin.localise(origin, angles)
        temp_data.detail['origin'] = br_origin

        move_dir = temp_data.detail['movedir', '']
        if move_dir.startswith('<') and move_dir.endswith('>'):
            move_dir = Vec.from_str(move_dir).rotate(*angles)
            temp_data.detail['movedir'] = move_dir.to_angle()

        # Add it to the list of ignored brushes, so vbsp.change_brush() doesn't
        # modify it.
        vbsp.IGNORED_BRUSH_ENTS.add(temp_data.detail)

    try:
        # This is the original brush the template is replacing. We fix overlay
        # face IDs, so this brush is replaced by the faces in the template
        # pointing
        # the same way.
        if replace_brush_pos is None:
            raise KeyError  # Not set, raise to jump out of the try block

        pos = Vec(replace_brush_pos).rotate(angles.x, angles.y, angles.z)
        pos += origin
        brush_group = SOLIDS[pos.as_tuple()]
    except KeyError:
        # Not set or solid group doesn't exist, skip..
        pass
    else:
        LOGGER.info('IDS: {}', additional_replace_ids | template.overlay_faces)
        conditions.steal_from_brush(
            temp_data,
            brush_group,
            rem_replace_brush,
            map(int, additional_replace_ids | template.overlay_faces),
            conv_bool(conditions.resolve_value(inst, transfer_overlays), True),
        )

    template_brush.retexture_template(
        temp_data,
        origin,
        inst.fixup,
        replace_tex,
        force_colour,
        force_grid,
    )


@make_result('HollowBrush')
def res_hollow_brush(inst: Entity, res: Property):
    """Hollow out the attached brush, as if EmbeddedVoxel was set.

    This just removes the surface if it's already an embeddedVoxel. This allows
    multiple items to embed thinly in the same block without affecting each
    other.
    """
    loc = Vec(0, 0, -64).rotate_by_str(inst['angles'])
    loc += Vec.from_str(inst['origin'])

    try:
        group = SOLIDS[loc.as_tuple()]
    except KeyError:
        LOGGER.warning('No brush for hollowing at ({})', loc)
        return  # No brush here?

    conditions.hollow_block(
        group,
        remove_orig_face=srctools.conv_bool(res['RemoveFace', False])
    )

<<<<<<< HEAD

@make_result('SetTile')
def res_set_tile(inst, res: Property):
    """Set 4x4 parts of a tile to the given values."""
    origin = Vec.from_str(inst['origin'])
    angles = Vec.from_str(inst['angles'])

    offset = (res.vec('offset', -48, 48) - (0, 0, 64)).rotate(*angles)
    offset += origin

    norm = Vec(0, 0, 1).rotate(*angles)
    norm_axis = norm.axis()
    u_axis, v_axis = Vec.INV_AXIS[norm_axis]

    force_tile = res.bool('force')

    tiles = [
        row.value.strip()
        for row in res.find_all('tile')
    ]

    for y, row in enumerate(tiles):
        for x, val in enumerate(row):
            if val == '_':
                continue

            pos = Vec(32 * x, -32 * y, 0).rotate(*angles) + offset

            grid_pos = tiling.round_grid(pos - norm)

            uv_pos = (pos - grid_pos + 64 - 16)
            u = uv_pos[u_axis] // 32 % 4
            v = uv_pos[v_axis] // 32 % 4

            if u != round(u) or v != round(v):
                continue

            try:
                tile = tiling.TILES[grid_pos.as_tuple(), norm.as_tuple()]
            except KeyError:
                LOGGER.warning('Expected tile, but none found: {}, {}', pos, norm)
                continue

            subtiles = tile.get_subtiles()

            old_tile = subtiles[u, v]
            new_tile = tiling.TILETYPE_FROM_CHAR[val]  # type: tiling.TileType

            if force_tile:
                subtiles[u, v] = new_tile
                continue

            # Don't replace void spaces with other things
            if old_tile is tiling.TileType.VOID:
                continue

            # If nodrawed, don't revert for tiles.
            if old_tile is tiling.TileType.NODRAW:
                if new_tile.is_tile:
                    continue

            subtiles[u, v] = new_tile
=======
# Position -> entity
# We merge ones within 3 blocks of our item.
CHECKPOINT_TRIG = {}  # type: Dict[Tuple[float, float, float], Entity]

# Approximately a 3-distance from
# the center.
#   x
#  xxx
# xx xx
#  xxx
#   x
CHECKPOINT_NEIGHBOURS = list(Vec.iter_grid(
    Vec(-128, -128, 0),
    Vec(128, 128, 0),
    stride=128,
))
CHECKPOINT_NEIGHBOURS.extend([
    Vec(-256, 0, 0),
    Vec(256, 0, 0),
    Vec(0, -256, 0),
    Vec(0, 256, 0),
])
# Don't include ourself..
CHECKPOINT_NEIGHBOURS.remove(Vec(0, 0, 0))


@make_result('CheckpointTrigger')
def res_checkpoint_trigger(inst: Entity, res: Property):
    """Generate a trigger underneath coop checkpoint items

    """

    if vbsp.GAME_MODE == 'SP':
        # We can't have a respawn dropper in singleplayer.
        # Not generating the trigger means it's not going to
        # do anything.
        return

    pos = brushLoc.POS.raycast_world(
        Vec.from_str(inst['origin']),
        direction=(0, 0, -1),
    )
    bbox_min = pos - (192, 192, 64)
    bbox_max = pos + (192, 192, 64)

    # Find triggers already placed next to ours, and
    # merge with them if that's the case
    for offset in CHECKPOINT_NEIGHBOURS:
        near_pos = pos + offset
        try:
            trig = CHECKPOINT_TRIG[near_pos.as_tuple()]
            break
        except KeyError:
            pass
    else:
        # None found, make one.
        trig = inst.map.create_ent(
            classname='trigger_playerteam',
            origin=pos,
        )
        trig.solids = []
        CHECKPOINT_TRIG[pos.as_tuple()] = trig

    trig.solids.append(inst.map.make_prism(
        bbox_min,
        bbox_max,
        mat=const.Tools.TRIGGER,
    ).solid)

    for prop in res:
        out = Output.parse(prop)
        out.target = conditions.local_name(inst, out.target)
        trig.add_out(out)
>>>>>>> 376bc519
<|MERGE_RESOLUTION|>--- conflicted
+++ resolved
@@ -9,12 +9,9 @@
 import utils
 import vbsp
 import vbsp_options
-<<<<<<< HEAD
 import tiling
-=======
 import comp_consts as const
 import instance_traits
->>>>>>> 376bc519
 from conditions import (
     make_result, make_result_setup, SOLIDS
 )
@@ -79,7 +76,7 @@
        the options `Output`, `Target`, `Input`, `Param` and `Delay`. If
        `Inst_targ` is defined, it will be used with the input to construct
        an instance proxy input. If `OnceOnly` is set, the output will be
-       deleted when fired.  
+       deleted when fired.
 
     Permitted entities:
        * `func_rotating`
@@ -100,7 +97,7 @@
 
     name = conditions.local_name(ent, res['name', ''])
 
-    axis = Vec(**{des_axis: 1}).rotate_by_str(ent['angles', '0 0 0'])
+    axis = Vec.with_axes(des_axis, 1).rotate_by_str(ent['angles', '0 0 0'])
 
     pos = Vec.from_str(
         res['Pos', '0 0 0']
@@ -273,7 +270,7 @@
             vbsp.set_special_mat(face_to_mod, 'white')
             return
         elif tex == 'special-black':
-            vbsp.set_special_mat(brush.face, 'black')
+            vbsp.set_special_mat(face_to_mod, 'black')
 
         # Do <4x4>, <white-2x4>, etc
         color = str(brush.color)
@@ -294,6 +291,9 @@
     else:
         face_to_mod.mat = tex
 
+    # Don't allow this to get overwritten later.
+    vbsp.IGNORED_FACES.add(brush.face)
+
 
 @make_result('AddBrush')
 def res_add_brush(inst: Entity, res: Property):
@@ -505,8 +505,8 @@
 def res_import_template(inst: Entity, res: Property):
     """Import a template VMF file, retexturing it to match orientation.
 
-    It will be placed overlapping the given instance.  
-    Options:  
+    It will be placed overlapping the given instance.
+    Options:
     - ID: The ID of the template to be inserted. Add visgroups to additionally
             add after a colon, comma-seperated (temp_id:vis1,vis2)
     - force: a space-seperated list of overrides. If 'white' or 'black' is
@@ -661,7 +661,6 @@
         # Not set or solid group doesn't exist, skip..
         pass
     else:
-        LOGGER.info('IDS: {}', additional_replace_ids | template.overlay_faces)
         conditions.steal_from_brush(
             temp_data,
             brush_group,
@@ -702,70 +701,6 @@
         remove_orig_face=srctools.conv_bool(res['RemoveFace', False])
     )
 
-<<<<<<< HEAD
-
-@make_result('SetTile')
-def res_set_tile(inst, res: Property):
-    """Set 4x4 parts of a tile to the given values."""
-    origin = Vec.from_str(inst['origin'])
-    angles = Vec.from_str(inst['angles'])
-
-    offset = (res.vec('offset', -48, 48) - (0, 0, 64)).rotate(*angles)
-    offset += origin
-
-    norm = Vec(0, 0, 1).rotate(*angles)
-    norm_axis = norm.axis()
-    u_axis, v_axis = Vec.INV_AXIS[norm_axis]
-
-    force_tile = res.bool('force')
-
-    tiles = [
-        row.value.strip()
-        for row in res.find_all('tile')
-    ]
-
-    for y, row in enumerate(tiles):
-        for x, val in enumerate(row):
-            if val == '_':
-                continue
-
-            pos = Vec(32 * x, -32 * y, 0).rotate(*angles) + offset
-
-            grid_pos = tiling.round_grid(pos - norm)
-
-            uv_pos = (pos - grid_pos + 64 - 16)
-            u = uv_pos[u_axis] // 32 % 4
-            v = uv_pos[v_axis] // 32 % 4
-
-            if u != round(u) or v != round(v):
-                continue
-
-            try:
-                tile = tiling.TILES[grid_pos.as_tuple(), norm.as_tuple()]
-            except KeyError:
-                LOGGER.warning('Expected tile, but none found: {}, {}', pos, norm)
-                continue
-
-            subtiles = tile.get_subtiles()
-
-            old_tile = subtiles[u, v]
-            new_tile = tiling.TILETYPE_FROM_CHAR[val]  # type: tiling.TileType
-
-            if force_tile:
-                subtiles[u, v] = new_tile
-                continue
-
-            # Don't replace void spaces with other things
-            if old_tile is tiling.TileType.VOID:
-                continue
-
-            # If nodrawed, don't revert for tiles.
-            if old_tile is tiling.TileType.NODRAW:
-                if new_tile.is_tile:
-                    continue
-
-            subtiles[u, v] = new_tile
-=======
 # Position -> entity
 # We merge ones within 3 blocks of our item.
 CHECKPOINT_TRIG = {}  # type: Dict[Tuple[float, float, float], Entity]
@@ -839,4 +774,66 @@
         out = Output.parse(prop)
         out.target = conditions.local_name(inst, out.target)
         trig.add_out(out)
->>>>>>> 376bc519
+
+
+@make_result('SetTile')
+def res_set_tile(inst, res: Property):
+    """Set 4x4 parts of a tile to the given values."""
+    origin = Vec.from_str(inst['origin'])
+    angles = Vec.from_str(inst['angles'])
+
+    offset = (res.vec('offset', -48, 48) - (0, 0, 64)).rotate(*angles)
+    offset += origin
+
+    norm = Vec(0, 0, 1).rotate(*angles)
+    norm_axis = norm.axis()
+    u_axis, v_axis = Vec.INV_AXIS[norm_axis]
+
+    force_tile = res.bool('force')
+
+    tiles = [
+        row.value.strip()
+        for row in res.find_all('tile')
+    ]
+
+    for y, row in enumerate(tiles):
+        for x, val in enumerate(row):
+            if val == '_':
+                continue
+
+            pos = Vec(32 * x, -32 * y, 0).rotate(*angles) + offset
+
+            grid_pos = tiling.round_grid(pos - norm)
+
+            uv_pos = (pos - grid_pos + 64 - 16)
+            u = uv_pos[u_axis] // 32 % 4
+            v = uv_pos[v_axis] // 32 % 4
+
+            if u != round(u) or v != round(v):
+                continue
+
+            try:
+                tile = tiling.TILES[grid_pos.as_tuple(), norm.as_tuple()]
+            except KeyError:
+                LOGGER.warning('Expected tile, but none found: {}, {}', pos, norm)
+                continue
+
+            subtiles = tile.get_subtiles()
+
+            old_tile = subtiles[u, v]
+            new_tile = tiling.TILETYPE_FROM_CHAR[val]  # type: tiling.TileType
+
+            if force_tile:
+                subtiles[u, v] = new_tile
+                continue
+
+            # Don't replace void spaces with other things
+            if old_tile is tiling.TileType.VOID:
+                continue
+
+            # If nodrawed, don't revert for tiles.
+            if old_tile is tiling.TileType.NODRAW:
+                if new_tile.is_tile:
+                    continue
+
+            subtiles[u, v] = new_tile