--- conflicted
+++ resolved
@@ -2059,11 +2059,8 @@
     name = info['name']
     icon = info['icon', '_blank']
     group = info['group', '']
-<<<<<<< HEAD
     sort_key = info['sort_key', '']
-=======
     desc = desc_parse(info, id=info['id'])
->>>>>>> 6fc4d1cb
     if not group:
         group = None
     if not short_name:
